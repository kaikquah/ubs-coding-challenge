--- conflicted
+++ resolved
@@ -1,14 +1,11 @@
 import logging
 import socket
 import os
-<<<<<<< HEAD
 from flask import Flask, jsonify, request
 from TicketingAgent import calculate_distance, distance_to_points_linear, processInput
-=======
 from flask import Flask
 from blankety_challenge import blankety_bp
 
->>>>>>> 06451b65
 logger = logging.getLogger(__name__)
 app = Flask(__name__)
 
